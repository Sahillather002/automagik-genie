--- conflicted
+++ resolved
@@ -1,4 +1,3 @@
-<<<<<<< HEAD
 # 🧞 RC21 Session Lifecycle Fix WISH
 **Last Updated:** !`date -u +"%Y-%m-%d %H:%M:%S UTC"`
 **Status:** ✅ COMPLETE
@@ -6,9 +5,6 @@
 **Mission Link:** @.genie/product/mission.md §Reliability
 **Standards:** @.genie/standards/best-practices.md §Core Principles
 **Completion Score:** 100/100 (all groups complete)
-=======
-# Wish: RC21 Session Lifecycle Fix
->>>>>>> 28671db7
 
 ## Context Ledger
 - **Problem:** Every MCP `run` creates TWO sessions with different UUIDs
@@ -17,59 +13,6 @@
 - **Blocking Area:** background-launcher.ts
 
 ## Execution Groups
-<<<<<<< HEAD
-### Group A – Code verification
-- Goal: Implement and sanity-check fixes
-- Surfaces: `@.genie/cli/src/lib/background-launcher.ts`, `@.genie/cli/src/background-manager.ts`, `@.genie/cli/src/commands/run.ts`, `@.genie/cli/src/cli-core/handlers/run.ts`
-- Deliverables: Patched sources + rebuilt dist
-- Evidence: Wish `qa/group-a/` with command outputs
-
-### Group B – QA workflows
-- Goal: Prove no duplicates and no polling timeout
-- Surfaces: sessions.json, logs
-- Deliverables: Validation logs and counts
-- Evidence: Wish `qa/group-b/` (created)
-
-### Group C – Docs + state
-- Goal: Update STATE/SESSION-STATE and report
-- Surfaces: `@.genie/STATE.md`, `@.genie/SESSION-STATE.md`
-- Deliverables: Updated files
-- Evidence: Wish `qa/group-c/`
-
-### Group D – Release prep
-- Goal: Bump to RC21 and draft changelog
-- Surfaces: `package.json`, `CHANGELOG.md`, release script
-- Deliverables: Version bump and tag plan
-- Evidence: Wish `qa/group-d/`
-
-## Verification Plan
-- Clean slate: remove sessions + logs; run `run neurons/plan` → expect 1 session
-- Ensure polling prints Session ID without timeout
-- After 5 runs, `jq '.sessions | length'` equals 5
-- Grep code: `rg "liveStore.agents" .genie/cli/src` returns no results
-- CLI hints mention `npx automagik-genie` (not ./genie)
-
-### Evidence Checklist
-- Validation commands (exact): captured under `qa/`
-- Artefact paths: `qa/`, `reports/`
-- Approval checkpoints: release tag after QA pass
-
-## <spec_contract>
-- Scope: Fix session duplication/polling; align CLI hints; validate; prep RC21
-- Out of scope: Broader refactors; unrelated bugs
-- Success metrics: 0 duplicates; 0 timeouts; QA checklist passes
-- External tasks: None
-- Dependencies: Node >= 18
-</spec_contract>
-
-## Status Log
-- [2025-10-18T11:15Z] ✅ **WISH COMPLETE** - PR #119 merged, issue #109 closed, RC21 published
-- [2025-10-18T04:35Z] ✅ Group B (QA) PASS – evidence in qa/group-b, report created
-- [2025-10-18T04:39Z] 🚀 Group D (Release) – v2.4.0-rc.21 tagged + published to `next`
-- [2025-10-18T04:20Z] ✅ QA Pass 2 complete - Core fix verified (see .genie/reports/rc21-qa2-results-20251018.md)
-- [2025-10-18T04:12Z] 🔧 Implemented fixes to background-launcher.ts, background-manager.ts, run.ts
-- [2025-10-18T03:13Z] Wish created
-=======
 ### Group A: Investigate Session Creation
 - Verify current session creation logic in background-launcher.ts
 - Identify exact line causing duplicate session generation
@@ -101,9 +44,18 @@
 - Potential side effects in other parts of session management
 - Need to ensure V2 format doesn't break existing functionality
 
-## Next Steps
-- Create GitHub issue
-- Create feature branch
-- Implement fix
-- Run comprehensive QA
->>>>>>> 28671db7
+## <spec_contract>
+- Scope: Fix session duplication/polling; align CLI hints; validate; prep RC21
+- Out of scope: Broader refactors; unrelated bugs
+- Success metrics: 0 duplicates; 0 timeouts; QA checklist passes
+- External tasks: None
+- Dependencies: Node >= 18
+</spec_contract>
+
+## Status Log
+- [2025-10-18T11:15Z] ✅ **WISH COMPLETE** - PR #119 merged, issue #109 closed, RC21 published
+- [2025-10-18T04:35Z] ✅ Group B (QA) PASS – evidence in qa/group-b, report created
+- [2025-10-18T04:39Z] 🚀 Group D (Release) – v2.4.0-rc.21 tagged + published to `next`
+- [2025-10-18T04:20Z] ✅ QA Pass 2 complete - Core fix verified (see .genie/reports/rc21-qa2-results-20251018.md)
+- [2025-10-18T04:12Z] 🔧 Implemented fixes to background-launcher.ts, background-manager.ts, run.ts
+- [2025-10-18T03:13Z] Wish created